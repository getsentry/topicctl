--- conflicted
+++ resolved
@@ -49,7 +49,6 @@
 
 
 def test_topicctl() -> None:
-<<<<<<< HEAD
     new_topic_content = {
         "newTopic": {
             "topic": "my_topic",
@@ -61,51 +60,6 @@
             ],
         },
         "updatedTopic": None,
-=======
-    content = {
-        "newTopics": [
-            {
-                "topic": "my_topic",
-                "numPartitions": 16,
-                "replicationFactor": 3,
-                "configEntries": [
-                    {"name": "cleanup.policy", "value": "delete"},
-                    {"name": "max.message.bytes", "value": "5542880"},
-                ],
-            }
-        ],
-        "updatedTopics": [
-            {
-                "action": "update",
-                "topic": "topic-default",
-                "numPartitions": None,
-                "newConfigEntries": [
-                    {"name": "cleanup.policy", "value": "delete"}
-                ],
-                "updatedConfigEntries": [
-                    {
-                        "name": "message.timestamp.type",
-                        "current": "CreateTime",
-                        "updated": "LogAppendTime",
-                    }
-                ],
-                "missingKeys": ["max.message.bytes"],
-                "replicaAssignments": [
-                    {
-                        "partition": 0,
-                        "currentReplicas": [5, 4],
-                        "updatedReplicas": [3, 4],
-                    },
-                    {
-                        "partition": 1,
-                        "currentReplicas": [2, 6],
-                        "updatedReplicas": [5, 6],
-                    },
-                ],
-                "error": False,
-            }
-        ],
->>>>>>> 2dbafa8e
         "dryRun": False,
     }
     updated_topic_content = {
@@ -125,6 +79,18 @@
                 }
             ],
             "missingKeys": ["max.message.bytes"],
+            "replicaAssignments": [
+                {
+                    "partition": 0,
+                    "currentReplicas": [5, 4],
+                    "updatedReplicas": [3, 4],
+                },
+                {
+                    "partition": 1,
+                    "currentReplicas": [2, 6],
+                    "updatedReplicas": [5, 6],
+                },
+            ],
             "error": False,
         },
         "dryRun": False,

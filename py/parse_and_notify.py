--- conflicted
+++ resolved
@@ -167,33 +167,20 @@
 
 
 def main():
-<<<<<<< HEAD
-    token = os.getenv("DATADOG_API_KEY")
-    assert token is not None, "No Datadog token in DATADOG_API_KEY env var"
-    input_data = sys.stdin.readlines()
-    for line in input_data:
-        topic = TopicctlOutput.build(line)
-        topic_content = topic.topic
-        notifier = Notifier(datadog_api_key=token)
-
-        dry_run = "Dry run: " if topic.dry_run else ""
-=======
     for line in sys.stdin:
-        topics = TopicctlOutput.build(line)
+        topic_content = TopicctlOutput.build(line)
 
         token = os.getenv("DATADOG_API_KEY")
         assert token is not None, "No Datadog token in DATADOG_API_KEY env var"
         notifier = Notifier(datadog_api_key=token)
 
-        dry_run = "Dry run: " if topics.dry_run else ""
->>>>>>> 2c460900
+        dry_run = "Dry run: " if topic_content.dry_run else ""
         tags = {
             "source": "topicctl",
             "source_category": "infra_tools",
             "sentry_region": SENTRY_REGION,
         }
 
-<<<<<<< HEAD
         title = (
             f"{dry_run}Topicctl ran apply on topic {topic_content.name} "
             f"in region {SENTRY_REGION}"
@@ -208,23 +195,6 @@
 
         notifier.notify(title=title, tags=tags, text=text, alert_type="")
         print(f"{title}", file=sys.stderr)
-=======
-        for topic in topics.topics:
-            title = (
-                f"{dry_run}Topicctl ran apply on topic {topic.name} "
-                f"in region {SENTRY_REGION}"
-            )
-            text = topic.render_table()
-            if len(text) > 3950:
-                text = (
-                    "Changes exceed 4000 character limit, "
-                    "check topicctl logs for details on changes"
-                )
-            tags["topicctl_topic"] = topic.name
-
-            notifier.notify(title=title, tags=tags, text=text, alert_type="")
-            print(f"{title}", file=sys.stderr)
->>>>>>> 2c460900
 
 
 if __name__ == "__main__":

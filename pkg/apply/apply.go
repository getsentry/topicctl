--- conflicted
+++ resolved
@@ -25,42 +25,6 @@
 
 var ErrFewerPartitions = errors.New("fewer partitions in topic config")
 
-<<<<<<< HEAD
-=======
-// TopicApplierConfig contains the configuration for a TopicApplier struct.
-type TopicApplierConfig struct {
-	BrokerThrottleMBsOverride  int
-	BrokersToRemove            []int
-	ClusterConfig              config.ClusterConfig
-	DryRun                     bool
-	PartitionBatchSizeOverride int
-	Rebalance                  bool
-	AutoContinueRebalance      bool
-	RetentionDropStepDuration  time.Duration
-	SkipConfirm                bool
-	IgnoreFewerPartitionsError bool
-	Destructive                bool
-	SleepLoopDuration          time.Duration
-	TopicConfig                config.TopicConfig
-}
-
-// TopicApplier executes an "apply" run on a topic by comparing the actual
-// and desired configurations, and then updating the topic as necessary to
-// align the two.
-type TopicApplier struct {
-	config      TopicApplierConfig
-	adminClient admin.Client
-	brokers     []admin.BrokerInfo
-
-	// Pull out some fields for easier access
-	clusterConfig config.ClusterConfig
-	maxBatchSize  int
-	throttleBytes int64
-	topicConfig   config.TopicConfig
-	topicName     string
-}
-
->>>>>>> ad79c965
 // NewTopicApplier creates and returns a new TopicApplier instance.
 func NewTopicApplier(
 	ctx context.Context,
@@ -403,11 +367,8 @@
 		return nil, err
 	}
 
-<<<<<<< HEAD
 	var changes *ChangesTracker
-=======
 	configEntries := []kafka.ConfigEntry{}
->>>>>>> ad79c965
 
 	if len(diffKeys) > 0 {
 		diffsTable, err := FormatSettingsDiff(topicSettings, topicInfo.Config, diffKeys)
@@ -438,7 +399,7 @@
 
 		configEntries, err = topicSettings.ToConfigEntries(diffKeys)
 		if err != nil {
-			return err
+			return nil, err
 		}
 	}
 
@@ -475,14 +436,6 @@
 		}
 		log.Infof("OK, updating")
 
-<<<<<<< HEAD
-		configEntries, err := topicSettings.ToConfigEntries(diffKeys)
-		if err != nil {
-			return nil, err
-		}
-
-=======
->>>>>>> ad79c965
 		_, err = t.adminClient.UpdateTopicConfig(
 			ctx,
 			t.topicName,
@@ -494,9 +447,6 @@
 		}
 	}
 
-<<<<<<< HEAD
-	return changes, nil
-=======
 	if len(missingKeys) > 0 && !t.config.Destructive {
 		log.Warnf(
 			"Found %d key(s) set in cluster but missing from config:\n%s\nThese will be left as-is.",
@@ -505,8 +455,7 @@
 		)
 	}
 
-	return nil
->>>>>>> ad79c965
+	return changes, nil
 }
 
 func (t *TopicApplier) updateReplication(

--- conflicted
+++ resolved
@@ -27,10 +27,6 @@
         echo github.ref_type=${{ github.ref_type }}
         echo release-ref=${{ steps.regex-match.outputs.match }}
 
-<<<<<<< HEAD
-
-=======
->>>>>>> eb250a03
   test270:
     runs-on: ubuntu-latest
     container:
@@ -261,80 +257,4 @@
           KAFKA_CFG_ADVERTISED_HOST_NAME: kafka6
           KAFKA_CFG_ADVERTISED_PORT: 9092
           KAFKA_CFG_AUTHORIZER_CLASS_NAME: kafka.security.authorizer.AclAuthorizer
-<<<<<<< HEAD
-          KAFKA_CFG_ALLOW_EVERYONE_IF_NO_ACL_FOUND: true
-
-  publish-ghcr:
-    needs: [setup, test270, test360]
-    runs-on: ubuntu-latest
-    if: ${{ ( github.ref_type == 'branch' ) && (( github.ref_name == 'master' ) || ( github.ref_name == 'v0' )) }}
-    steps:
-    - uses: actions/checkout@v3
-    - name: setup env variables
-      id: vars
-      run: |
-        echo "SHORT_SHA=${GITHUB_SHA:0:8}" >> $GITHUB_ENV
-    - run: echo "publishing the image ghcr.io/segmentio/topicctl:${SHORT_SHA}"
-    - name: Log in to the Container registry
-      uses: docker/login-action@v2
-      with:
-        registry: ghcr.io
-        username: ${{ github.actor }}
-        password: ${{ secrets.GITHUB_TOKEN }}
-        logout: true
-    - run: echo "GHCR LOGIN SUCCESSFUL"
-    - if: ${{ github.ref_name == 'master' }}
-      name: Build and push image for master
-      run:  |
-        docker context create buildx-build
-        docker buildx create --use buildx-build
-        docker buildx build \
-          -t ghcr.io/segmentio/topicctl:${SHORT_SHA} \
-          -t ghcr.io/segmentio/topicctl:latest \
-          --build-arg VERSION=${SHORT_SHA} \
-          --push \
-          .
-    - if: ${{ github.ref_name == 'v0' }}
-      name: Build and push image for v0
-      run:  |
-        docker context create buildx-build
-        docker buildx create --use buildx-build
-        docker buildx build \
-          -t ghcr.io/segmentio/topicctl:${SHORT_SHA} \
-          --build-arg VERSION=${SHORT_SHA} \
-          --push \
-          .
-    - run: echo "GHCR PUBLISH SUCCESSFUL"
-
-  publish-dockerhub:
-    needs: [setup, test270, test360]
-    environment: CICD
-    env: 
-      RELEASE_TAG: ${{ needs.setup.outputs.version-tag }}
-    runs-on: ubuntu-latest
-    if: ${{ ( github.ref_type == 'tag' ) && ( needs.setup.outputs.version-tag != '') }}
-    steps:
-    - uses: actions/checkout@v3
-    - run: echo "publishing the release version segment/topicctl:${RELEASE_TAG}"
-    - name: Dockerhub login
-      uses: docker/login-action@v2
-      with:
-        username: ${{ vars.DOCKERHUB_USER }}
-        password: ${{ secrets.DOCKERHUB_TOKEN }}
-        logout: true
-    - run: echo "DOCKERHUB LOGIN SUCCESSFUL"
-    - name: Build and push image
-      run:  |
-            docker context create buildx-build
-            docker buildx create --use buildx-build
-            docker buildx build \
-              --platform=linux/amd64,linux/arm64 \
-              -t segment/topicctl:${RELEASE_TAG} \
-              -t segment/topicctl:latest \
-              --build-arg VERSION=${RELEASE_TAG} \
-              --push \
-              .
-    - run: echo "DOCKERHUB PUBLISH SUCCESSFUL"
-=======
-          KAFKA_CFG_ALLOW_EVERYONE_IF_NO_ACL_FOUND: true
->>>>>>> eb250a03
+          KAFKA_CFG_ALLOW_EVERYONE_IF_NO_ACL_FOUND: true